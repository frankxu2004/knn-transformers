from typing import List, Dict, Any, Tuple
import argparse
import random
import numpy as np
import logging
from tqdm import tqdm
import os
import re
import time
import json
from transformers import AutoTokenizer, GPT2TokenizerFast
from beir.datasets.data_loader import GenericDataLoader
from beir.retrieval.search.lexical import BM25Search
import openai
from .retriever import BM25
from .templates import CtxPrompt, RetrievalInstruction
<<<<<<< HEAD
from .cohere_api import cohere_generate
from .ai21_api import ai21_generate
=======
from .datasets import StrategyQA
>>>>>>> 3ed37e36

logging.basicConfig(level=logging.INFO)


class ApiReturn:
    EOS = '<|endoftext|>'

    def __init__(
        self,
        prompt: str,
        text: str,
        tokens: List[str] = [],
        finish_reason: str = 'stop',
    ):
        self.prompt = prompt
        self.text = text
        self.tokens = tokens
        self.finish_reason = finish_reason

    @property
    def has_endoftext(self):
        return self.EOS in self.tokens


class QueryAgent:
    def __init__(
        self,
        model: str = 'code-davinci-002',
        max_generation_len: int = 128,
        retrieval_kwargs: Dict[str, Any] = {},
        tokenizer: AutoTokenizer = None
    ):
        self.model = model
        self.tokenizer = tokenizer

        # generation args
        self.final_stop_sym = 'Question:'
        self.max_generation_len = max_generation_len
        self.temperature = 0
        assert self.temperature == 0, f'do not support sampling'
        self.top_p = 1

        # retrieval args
        self.retriever = retrieval_kwargs.get('retriever', None)
        self.ret_frequency = retrieval_kwargs.get('frequency', 0)
        self.ret_boundary = retrieval_kwargs.get('boundary', [])
        self.use_gold = retrieval_kwargs.get('use_gold', False)
        if self.ret_boundary:  # otherwise cannot decide when to finally stop
            assert self.final_stop_sym not in self.ret_boundary

        self.look_ahead_steps = retrieval_kwargs.get('look_ahead_steps', 0)
        self.look_ahead_boundary = retrieval_kwargs.get('look_ahead_boundary', 0)
        self.max_query_length = retrieval_kwargs.get('max_query_length', None)
        self.only_use_look_ahead = retrieval_kwargs.get('only_use_look_ahead', False)
        self.retrieval_trigers = retrieval_kwargs.get('retrieval_trigers', [])
        for rts, rte in self.retrieval_trigers:
            assert rte in self.ret_boundary, 'end of retrieval trigers must be used as boundary'
        self.use_gold_iterative = retrieval_kwargs.get('use_gold_iterative', False)
        self.append_retrieval = retrieval_kwargs.get('append_retrieval', False)

        self.ret_topk = retrieval_kwargs.get('topk', 1)

        self.retrieval_at_beginning = retrieval_kwargs.get('retrieval_at_beginning', False)
        if self.retrieval_at_beginning:
            self.ret_frequency = self.max_generation_len
            self.ret_boundary = []

    @property
    def use_retrieval(self):
        return self.ret_frequency > 0 or self.ret_boundary or self.use_gold

    @staticmethod
    def clean_retrieval(texts: List[str]):
        return ' '.join(texts).replace('\n', ' ')

    def retrieve(self, queries: List[str]):
        ctx_ids, ctx_texts = self.retriever.retrieve_and_prepare(
            decoder_texts=queries,
            topk=self.ret_topk,
            max_query_length=self.max_query_length)
        return ctx_ids, ctx_texts

    def complete(
        self,
        queries: List[str],
        params: Dict[str, Any],
        max_num_req_per_min: int = 10,
        debug: bool = False,
    ) -> List[ApiReturn]:
        if 'max_tokens' in params:  # TODO: opt doesn't have this bug
            params['max_tokens'] = max(2, params['max_tokens'])  # openai returns nothing if set to 1
        min_sleep = 60 / max_num_req_per_min
        add_sleep = 3
        expbf = 1.5
        while True:
            if 'davinci' in self.model or 'opt' in self.model:
                try:
                    responses = openai.Completion.create(
                        model=self.model,
                        prompt=queries,
                        temperature=self.temperature,
                        top_p=self.top_p,
                        logprobs=0,
                        **params)
                    generations = [ApiReturn(
                        prompt=q,
                        text=r['text'],
                        tokens=r['logprobs']['tokens'],
                        finish_reason=r['finish_reason']) for r, q in zip(responses['choices'], queries)]
                    if debug:
                        print(queries[0])
                        print('-->', generations[0].text)
                        input()
                    break
                except openai.error.RateLimitError or openai.error.ServiceUnavailableError or openai.error.APIError or openai.error.Timeout:
                    logging.info(f'sleep {add_sleep + min_sleep}')
                    time.sleep(add_sleep + min_sleep)
                    add_sleep = add_sleep * expbf
        if 'davinci' in self.model:
            time.sleep(min_sleep)
        return generations

    def prompt(
        self,
        queries: List[CtxPrompt],
    ):
        if self.use_retrieval:
            if self.use_gold:  # directly generate all with gold context
                ars = self.complete(
                    [q.format(use_ctx=True) for q in queries],
                    params={'max_tokens': self.max_generation_len, 'stop': self.final_stop_sym})
                outputs = [ar.text for ar in ars]
                traces = [[ar.prompt] for ar in ars]
                return outputs, None, traces
            else:
                return self.ret_prompt(queries)
        else:  # directly generate all without gold context
            ars = self.complete(
                [q.format(use_ctx=False) for q in queries],
                params={'max_tokens': self.max_generation_len, 'stop': self.final_stop_sym})
            outputs = [ar.text for ar in ars]
            traces = [[ar.prompt] for ar in ars]
            return outputs, None, traces

    def ret_prompt(
        self,
        queries: List[CtxPrompt],
    ):
        batch_size = len(queries)
        final_retrievals: List[List[List[str]]] = [[] for _ in range(len(queries))]  # (bs, n_ret_steps, ret_topk)
        final_outputs: List[str] = [''] * len(queries)
        traces: List[List[Tuple[str, str]]] = [[] for _ in range(len(queries))]
        queries: List[Tuple[int, CtxPrompt]] = [(i, q) for i, q in enumerate(queries)]  # to query
        max_gen_len = 0

        generate_queries: List[str] = []
        while len(queries) and max_gen_len < self.max_generation_len:
            # retrieve
            look_aheads: List[str] = [''] * len(queries)
            if self.look_ahead_steps:  # generate a fixed number tokens for retrieval
                apireturns = self.complete(
                    [q.format(use_ctx=True) for i, q in queries],
                    params={'max_tokens': self.look_ahead, 'stop': self.final_stop_sym})
                look_aheads = [ar.text for ar in apireturns]
            elif self.look_ahead_boundary:  # generate tokens until boundary for retrieval
                apireturns = self.complete(
                    [q.format(use_ctx=True) for i, q in queries],
                    params={'max_tokens': self.max_generation_len, 'stop': self.look_ahead_boundary})
                look_aheads = [ar.text for ar in apireturns]
            assert len(look_aheads) == len(queries)

            # send queries to index
            if generate_queries:  # some queries might be None which means no queries are generated
                assert len(generate_queries) == len(queries)
                queries_to_issue = [gq for gq in generate_queries if gq]
            else:
                # TODO: only use question
                queries_to_issue = [lh if self.only_use_look_ahead else (q.case.split('\n')[0].split(':', 1)[1].strip() + lh)
                    for (i, q), lh in zip(queries, look_aheads)]
            if queries_to_issue:
                # (bs, ret_topk) * 2
                ctx_ids, ctx_texts = self.retriever.retrieve_and_prepare(
                    decoder_texts=queries_to_issue,
                    topk=self.ret_topk,
                    max_query_length=self.max_query_length)
                idx = -1
                for _i, (i, q) in enumerate(queries):
                    if generate_queries:
                        if generate_queries[_i]:
                            idx += 1
                            if self.use_gold_iterative:
                                ret_id, ret_text = q.change_ctx()
                                ret_id = [ret_id]
                            else:
                                ret_id, ret_text = ctx_ids[idx].tolist(), self.clean_retrieval(ctx_texts[idx])
                            final_retrievals[i].append(ret_id)
                            if self.append_retrieval:
                                q.ctx = None
                                q.append_retrieval(ret_text, add_index=False)
                            else:
                                q.update_retrieval(ret_text, method='replace')
                    else:
                        ret_id, ret_text = ctx_ids[_i].tolist(), self.clean_retrieval(ctx_texts[_i])
                        if self.append_retrieval:
                            final_retrievals[i].append(ret_id)
                            q.ctx = None
                            q.append_retrieval(ret_text, add_index=False)
                        else:
                            final_retrievals[i].append(ret_id)
                            q.update_retrieval(ret_text, method='replace')
            generate_queries = []

            # complete
            if self.ret_frequency:
                apireturns = self.complete(
                    [q.format(use_ctx=True) for i, q in queries],
                    params={'max_tokens': self.ret_frequency, 'stop': self.final_stop_sym})
                max_gen_len += self.ret_frequency
            elif self.ret_boundary:
                apireturns = self.complete(
                    [q.format(use_ctx=True) for i, q in queries],
                    params={'max_tokens': self.max_generation_len - max_gen_len, 'stop': self.ret_boundary})
                # used to collect the generation with ret_boundary
                min_cont_len = 100000
                for i, ar in enumerate(apireturns):
                    cont, reason = ar.text, ar.finish_reason
                    if ar.has_endoftext:  # 003 stops proactively by returning endoftext
                        if self.retrieval_trigers:
                            generate_queries.append(None)
                    elif reason == 'stop' and self.final_stop_sym not in cont:  # stop at ret_boundary
                        if self.retrieval_trigers:  # extract queries from generation
                            assert len(self.retrieval_trigers) == 1
                            # TODO: check if it stops at retrieval trigers
                            ret_tri_start = self.retrieval_trigers[0][0]
                            found = re.search(ret_tri_start, cont)
                            if found:
                                generate_queries.append(cont[found.span()[1]:].strip())
                            else:
                                generate_queries.append(None)
                        assert len(self.ret_boundary) == 1
                        cont += self.ret_boundary[0]
                        reason = 'boundary'
                        assert len(cont) > 0, 'empty generation will cause dead lock'
                    else:
                        if self.retrieval_trigers:
                            generate_queries.append(None)
                    if self.final_stop_sym in cont:
                        cont = cont.split(self.final_stop_sym, 1)[0]
                        reason = 'stop'
                    apireturns[i].text = cont
                    apireturns[i].finish_reason = reason
                    min_cont_len = min(min_cont_len, len(self.tokenizer.tokenize(cont)))
                max_gen_len += min_cont_len
            else:
                raise NotImplementedError

            # decide whether to continue
            new_queries = []
            new_generate_queries = []
            assert len(queries) == len(apireturns)
            if self.retrieval_trigers:
                assert len(queries) == len(generate_queries), f'{len(queries)} {len(generate_queries)}'
            for _i, ((i, query), ar) in enumerate(zip(queries, apireturns)):
                cont, reason = ar.text, ar.finish_reason
                final_outputs[i] += cont
                traces[i].append((ar.prompt, cont))
                if reason == 'stop':
                    pass
                elif reason in {'length', 'boundary'}:
                    query.case += cont
                    new_queries.append((i, query))
                    if self.retrieval_trigers:
                        new_generate_queries.append(generate_queries[_i])
                else:
                    raise ValueError
            queries = new_queries
            generate_queries = new_generate_queries
        return final_outputs, final_retrievals, traces

<<<<<<< HEAD
class BaseDataset:
    def format(
        self,
        fewshot: int = 0,
    ):
        def _format(
            example: Dict,
            use_answer: bool = False,
            input_template_func: Callable = None,
        ):
            q = example['question']
            cot = example['cot'] if type(example['cot']) is str else ''.join(example['cot'])
            a = example['answer']

            query = input_template_func(q)
            if use_answer:
                query += self.output_template(cot, a)
            return query

        # demo
        demo = [{
            'case': _format(self.examplars[i], use_answer=True, input_template_func=self.demo_input_template),
            'ctxs': self.examplars[i]['ctxs'] if 'ctxs' in self.examplars[i] else [],
            'ctx': ' '.join(map(itemgetter(1), self.examplars[i]['ctxs'])) if 'ctxs' in self.examplars[i] and self.examplars[i]['ctxs'] else None,
        } for i in range(fewshot)] if fewshot else []

        def _format_for_dataset(example):
            # case
            case = _format(example, use_answer=False, input_template_func=self.test_input_template)
            # ctx
            example['demo'] = demo
            example['case'] = case
            return example
        self.dataset = self.dataset.map(_format_for_dataset)

    def retrieval_augment_examplars(
        self,
        qagent: QueryAgent,
        retrieval_at_beginning: bool = False,
        add_index: bool = False,
        use_gold: bool = False,
    ):
        for examplar in self.examplars:
            question = examplar['question']
            cot = examplar['cot']
            new_cot: List[str] = []
            assert type(cot) is not str

            # search question
            ctx_ids, ctx_texts = qagent.retrieve([question])
            ctx_ids, ctx_texts = ctx_ids[0], ctx_texts[0]  # (ret_topk) * 2
            new_cot.append(CtxPrompt.get_append_retrieval(' '.join(ctx_texts), index=0 if add_index else None))

            # search cot
            ind = 1
            ctx_ind = 0
            for t in cot:
                query = None
                if not retrieval_at_beginning:
                    if qagent.retrieval_trigers:
                        for rts, rte in qagent.retrieval_trigers:
                            if re.search(rts, t) and t.endswith(rte):
                                query = re.sub(rts, '', t).strip()
                                break
                    else:
                        query = t.strip()
                if query is not None:
                    if qagent.retrieval_trigers:
                        if add_index:
                            prefix = f'Follow up {ind}: '
                            new_cot.append(prefix + query + '\n')
                            assert 'Follow up' in qagent.retrieval_trigers[0][0] and qagent.retrieval_trigers[0][1].endswith('\n')
                        else:
                            new_cot.append(t)
                    else:
                        new_cot.append(t)
                    if use_gold:
                        assert qagent.ret_topk == 1
                        ctx_texts = [examplar['ctxs'][ctx_ind][1]]
                        ctx_ind += 1
                    else:
                        # (1, ret_topk) * 2
                        ctx_ids, ctx_texts = qagent.retrieve([query])
                        # (ret_topk) * 2
                        ctx_ids, ctx_texts = ctx_ids[0], ctx_texts[0]
                    new_cot.append(CtxPrompt.get_append_retrieval(' '.join(ctx_texts), index=ind if add_index else None))
                else:
                    prefix = f'Thought {ind}: ' if add_index else ''
                    new_cot.append(prefix + t)
                    ind += 1
            examplar['cot'] = new_cot
            examplar['ctxs'] = []

class StrategyQA(BaseDataset):
    cot_examplars: List[Dict] = [
        {
            'question': 'Do hamsters provide food for any animals?',
            'ctxs': [(None, "Hamsters are prey animals."),
                (None, "Prey animals provide food for predators.")],
            'cot': ('Hamsters are prey animals. ',
                'Prey are food for predators. ',
                'Thus, hamsters provide food for some animals.'),
            'answer': 'yes',
        },
        {
            'question': 'Could Brooke Shields succeed at University of Pennsylvania?',
            'ctxs': [(None, "Brooke Shields graduated from Princeton University."),
                (None, "Princeton is ranked as the number 1 national college by US news."),
                (None, "University of Pennsylvania is ranked as number 6 national college by US news."),
                (None, "Princeton only admits around 6 percent of applicants as of 2018."),
                (None, "University of Pennsylvania accepts around 9% of applicants as of 2018.")],
            'cot': ('Brooke Shields went to Princeton University. ',
                'Princeton University is about as academically rigorous as the University of Pennsylvania. ',
                'Thus, Brooke Shields could also succeed at the University of Pennsylvania.'),
            'answer': 'yes',
        },
        {
            'question': "Hydrogen's atomic number squared exceeds number of Spice Girls?",
            'ctxs': [(None, "Hydrogen is the first element and has an atomic number of one."),
                (None, "The Spice Girls has five members."),
                (None, "To square a number, you multiply it by itself.")],
            'cot': ("Hydrogen has an atomic number of 1. ",
                "1 squared is 1. ",
                "There are 5 Spice Girls. ",
                "Thus, Hydrogen's atomic number squared is less than 5."),
            'answer': 'no',
        },
        {
            'question': "Is it common to see frost during some college commencements?",
            'ctxs': [(None, "Frost isn't uncommon to see during the month of December, as it is the winter."),
                (None, "College commencement ceremonies often happen during the months of December, May, and sometimes June.")],
            'cot': ("College commencement ceremonies can happen in December, May, and June. ",
                "December is in the winter, so there can be frost. ",
                "Thus, there could be frost at some commencements."),
            'answer': 'yes',
        },
        {
            'question': "Could a llama birth twice during War in Vietnam (1945-46)?",
            'ctxs': [(None, "The War in Vietnam (1945-46) lasted around 6 months."),
                (None, "The gestation period for a llama is 11 months.")],
            'cot': ("The War in Vietnam was 6 months. ",
                "The gestation period for a llama is 11 months, which is more than 6 months. ",
                "Thus, a llama could not give birth twice during the War in Vietnam."),
            'answer': 'no',
        },
        {
            'question': "Would a pear sink in water?",
            'ctxs': [(None, "The density of a raw pear is about 0.59 g/cm^3."),
                (None, "The density of water is about 1 g/cm^3."),
                (None, "Objects only sink if they are denser than the surrounding fluid.")],
            'cot': ("The density of a pear is about 0.6g/cm^3, which is less than water. ",
                "Objects less dense than water float. ",
                "Thus, a pear would float."),
            'answer': 'no',
        }
    ]
    cot_demo_input_template = lambda self, ques: f'Question: {ques}\nAnswer (with step-by-step): '
    cot_test_input_template = lambda self, ques: f'Question: {ques}\nAnswer (with step-by-step & Search): '
    cot_output_template = lambda self, cot, ans: f'{cot} So the final answer is {ans}.'

    sa_ctx_examplars: List[Dict] = [
        {
            'question': 'Do hamsters provide food for any animals?',
            'ctxs': [(None, "Hamsters are prey animals."),
                (None, "Prey animals provide food for predators.")],
            'cot': ('Follow up: What types of animal are hamsters?\n',
                'Hamsters are prey animals.\n',
                'Follow up: Do prey provide food for any other animals?\n',
                'Prey are food for predators.'),
            'answer': 'yes',
        },
        {
            'question': 'Could Brooke Shields succeed at University of Pennsylvania?',
            'ctxs': [(None, "Brooke Shields graduated from Princeton University."),
                (None, "Princeton is ranked as the number 1 national college by US news."),
                (None, "University of Pennsylvania is ranked as number 6 national college by US news."),
                (None, "Princeton only admits around 6 percent of applicants as of 2018."),
                (None, "University of Pennsylvania accepts around 9% of applicants as of 2018.")],
            'cot': ('Follow up: What college did Brooke Shields go to?\n',
                'Brooke Shields went to Princeton University.\n',
                'Follow up: How is Princeton University ranked?\n',
                'Princeton is ranked as the number 1 national college by US news.\n',
                'Follow up: How is University of Pennsylvania ranked?\n',
                'University of Pennsylvania is ranked as number 6 national college by US news.\n',
                'Princeton University is about as academically rigorous as the University of Pennsylvania. Thus, Brooke Shields could also succeed at the University of Pennsylvania.'),
            'answer': 'yes',
        },
        {
            'question': "Hydrogen's atomic number squared exceeds number of Spice Girls?",
            'ctxs': [(None, "Hydrogen is the first element and has an atomic number of one."),
                (None, "The Spice Girls has five members."),
                (None, "To square a number, you multiply it by itself.")],
            'cot': ('Follow up: What is the atomic number of hydrogen?\n',
                'Hydrogen has an atomic number of 1.\n',
                'Follow up: How many people are in the Spice Girls band?\n',
                'There are 5 Spice Girls.\n',
                "1 squared is 1. Thus, Hydrogen's atomic number squared is less than 5."),
            'answer': 'no',
        },
        {
            'question': "Is it common to see frost during some college commencements?",
            'ctxs': [(None, "Frost isn't uncommon to see during the month of December, as it is the winter."),
                (None, "College commencement ceremonies often happen during the months of December, May, and sometimes June.")],
            'cot': ('Follow up: What seasons can you expect see frost?\n',
                'Frost usually can be seen in the winter.\n',
                'Follow up: What months do college commencements occur?\n',
                'College commencement ceremonies can happen in December, May, and June.\n',
                'December is in the winter, so there can be frost. Thus, there could be frost at some commencements.'),
            'answer': 'yes',
        },
        {
            'question': "Could a llama birth twice during War in Vietnam (1945-46)?",
            'ctxs': [(None, "The War in Vietnam (1945-46) lasted around 6 months."),
                (None, "The gestation period for a llama is 11 months.")],
            'cot': ('Follow up: How long did the Vietnam war last?\n',
                'The War in Vietnam was 6 months.\n',
                'Follow up: How long is llama gestational period?\n',
                'The gestation period for a llama is 11 months.\n',
                '2 times 11 months is 22 months. 6 months is not longer than 22 months.'),
            'answer': 'no',
        },
        {
            'question': "Would a pear sink in water?",
            'ctxs': [(None, "The density of a raw pear is about 0.59 g/cm^3."),
                (None, "The density of water is about 1 g/cm^3."),
                (None, "Objects only sink if they are denser than the surrounding fluid.")],
            'cot': ('Follow up: What is the density of a pear?\n',
                'The density of a pear is about 0.59 g/cm^3.\n',
                'Follow up: What is the density of water?\n',
                'The density of water is about 1 g/cm^3.\n',
                '0.59 g/cm^3 is not greater than 1 g/cm^3? Thus, a pear would float.'),
            'answer': 'no',
        }
    ]
    sa_ctx_demo_input_template = sa_ctx_test_input_template = lambda self, ques: f'Question: {ques}\n'
    sa_ctx_output_template = lambda self, cot, ans: f'{cot}\nSo the final answer is: {ans}.'

    def __init__(self, beir_dir: str, prompt_type: str = 'cot'):
        assert prompt_type in {'cot', 'sa', 'sa_ctx',}
        print('prompt type:', prompt_type)
        self.demo_input_template = getattr(self, f'{prompt_type}_demo_input_template')
        self.test_input_template = getattr(self, f'{prompt_type}_test_input_template')
        self.output_template = getattr(self, f'{prompt_type}_output_template')
        self.examplars = getattr(self, f'{prompt_type}_examplars')
        self.dataset = self.load_data(beir_dir)

    def load_data(self, beir_dir: str):
        query_file = os.path.join(beir_dir, 'queries.jsonl')
        corpus, queries, qrels = GenericDataLoader(data_folder=beir_dir).load(split='dev')
        dataset = []
        with open(query_file, 'r') as fin:
            for l in fin:
                example = json.loads(l)
                qid = example['_id']
                question = example['text']
                cot = example['metadata']['cot']
                ans = example['metadata']['answer']
                rel_dids = [did for did, rel in qrels[qid].items() if rel]
                ctxs = [(did, corpus[did]['text']) for did in rel_dids]
                output = self.output_template(cot, ans)
                dataset.append({
                    'qid': qid,
                    'question': question,
                    'cot': cot,
                    'answer': ans,
                    'gold_output': output,
                    'ctxs': ctxs,
                })
        return Dataset.from_list(dataset)
=======
>>>>>>> 3ed37e36

if __name__ == '__main__':
    parser = argparse.ArgumentParser()
    parser.add_argument('--dataset', type=str, default='strategyqa', choices=['strategyqa'])
    parser.add_argument('--model', type=str, default='code-davinci-002', choices=['code-davinci-002', 'text-davinci-002', 'text-davinci-003', 'opt-iml-max-175b'])
    parser.add_argument('--input', type=str, default='.')
    parser.add_argument('--output', type=str, default='.')
    parser.add_argument('--index_name', type=str, default='test')
    parser.add_argument('--shard_id', type=int, default=0)
    parser.add_argument('--num_shards', type=int, default=1)
    parser.add_argument('--prompt_type', type=str, default='cot', choices=['cot', 'sa', 'sa_ctx'])

    parser.add_argument('--batch_size', type=int, default=8)
    parser.add_argument('--max_num_examples', type=int, default=None)
    parser.add_argument('--fewshot', type=int, default=6)
    parser.add_argument('--max_generation_len', type=int, default=128)

    parser.add_argument('--build_index', action='store_true')
    parser.add_argument('--seed', type=int, default=2022)
    args = parser.parse_args()
    random.seed(args.seed)
    np.random.seed(args.seed)

    # load retrieval corpus and index
    corpus, queries, qrels = GenericDataLoader(data_folder=args.input).load(split='dev')
    if args.build_index:
        BM25Search(index_name=args.index_name, hostname='localhost', initialize=True, number_of_shards=1).index(corpus)
        time.sleep(5)
        exit()

    # init agent
    ret_tokenizer = AutoTokenizer.from_pretrained('google/flan-t5-xl')
    prompt_tokenizer = GPT2TokenizerFast.from_pretrained('gpt2')
    retriever = BM25(
        tokenizer=ret_tokenizer,
        dataset=(corpus, queries, qrels),
        index_name=args.index_name,
        use_decoder_input_ids=True)

    # no ret: freq 0, boundary [], use gold false, retrieval_triggers [] retrieval_at_beginning': False
    # gold ret: freq 0, boundary [], use gold true retrieval_at_beginning': False
    # ret once: freq 0, boundary [], use gold false, retrieval_at_beginning': True
    # ret every 16 tokens: freq 16, boundary [], use gold false

    retrieval_kwargs = {
        'retriever': retriever,
        'topk': 1,
        'frequency': 0,
<<<<<<< HEAD
        'boundary': [],
        'use_gold': True,
=======
        'boundary': ['")]'],
        'use_gold': False,
>>>>>>> 3ed37e36
        'use_gold_iterative': False,
        'max_query_length': 16,
        'retrieval_at_beginning': False,
        'look_ahead_steps': 0,
        'look_ahead_boundary': [],
        'only_use_look_ahead': False,
        'retrieval_trigers': [('\[Search\("', '")]')],
        'append_retrieval': False,
        'use_retrieval_instruction': False
    }
    qagent = QueryAgent(
        model=args.model,
        tokenizer=prompt_tokenizer,
        max_generation_len=args.max_generation_len,
        retrieval_kwargs=retrieval_kwargs)
    if retrieval_kwargs['use_retrieval_instruction']:
        CtxPrompt.ret_instruction = RetrievalInstruction()

    # load data
    if args.dataset == 'strategyqa':
<<<<<<< HEAD
        data = StrategyQA(args.input, prompt_type=args.prompt_type)
=======
        data = StrategyQA(args.input, prompt_type='tool')
>>>>>>> 3ed37e36
        if qagent.append_retrieval:
            data.retrieval_augment_examplars(qagent, retrieval_at_beginning=retrieval_kwargs['retrieval_at_beginning'])
        data.format(fewshot=args.fewshot)
    else:
        raise NotImplementedError
    data = data.dataset

    # downsample
    if args.max_num_examples and args.max_num_examples < len(data):
        data = data.shuffle()
        data = data.select(range(args.max_num_examples))
    if args.num_shards > 1:
        shard_size = int(np.ceil(len(data) / args.num_shards))
        data_from = args.shard_id * shard_size
        data_to = min((args.shard_id + 1) * shard_size, len(data))
        data = data.select(range(data_from, data_to))
    logging.info(f'#examples {len(data)}, shard {args.shard_id} / {args.num_shards}')
    logging.info(f'first example: {data[0]}')

    # query
    if os.path.dirname(args.output):
        os.makedirs(os.path.dirname(args.output), exist_ok=True)

    with tqdm(total=len(data)) as pbar, open(args.output, 'w') as fout:
        for b in range(0, len(data), args.batch_size):
            batch = data.select(range(b, min(b + args.batch_size, len(data))))
            prompts = [CtxPrompt.from_dict(example) for example in batch]
            generations, retrievals, traces = qagent.prompt(prompts)
            retrievals = retrievals or [None] * len(generations)
            traces = traces or [None] * len(generations)
            for example, generation, retrieval, trace in zip(batch, generations, retrievals, traces):
                example['output'] = generation
                example['retrieval'] = retrieval
                example['trace'] = trace
                fout.write(json.dumps(example) + '\n')
            pbar.update(len(batch))<|MERGE_RESOLUTION|>--- conflicted
+++ resolved
@@ -14,12 +14,9 @@
 import openai
 from .retriever import BM25
 from .templates import CtxPrompt, RetrievalInstruction
-<<<<<<< HEAD
+from .datasets import StrategyQA
 from .cohere_api import cohere_generate
 from .ai21_api import ai21_generate
-=======
-from .datasets import StrategyQA
->>>>>>> 3ed37e36
 
 logging.basicConfig(level=logging.INFO)
 
@@ -299,278 +296,6 @@
             generate_queries = new_generate_queries
         return final_outputs, final_retrievals, traces
 
-<<<<<<< HEAD
-class BaseDataset:
-    def format(
-        self,
-        fewshot: int = 0,
-    ):
-        def _format(
-            example: Dict,
-            use_answer: bool = False,
-            input_template_func: Callable = None,
-        ):
-            q = example['question']
-            cot = example['cot'] if type(example['cot']) is str else ''.join(example['cot'])
-            a = example['answer']
-
-            query = input_template_func(q)
-            if use_answer:
-                query += self.output_template(cot, a)
-            return query
-
-        # demo
-        demo = [{
-            'case': _format(self.examplars[i], use_answer=True, input_template_func=self.demo_input_template),
-            'ctxs': self.examplars[i]['ctxs'] if 'ctxs' in self.examplars[i] else [],
-            'ctx': ' '.join(map(itemgetter(1), self.examplars[i]['ctxs'])) if 'ctxs' in self.examplars[i] and self.examplars[i]['ctxs'] else None,
-        } for i in range(fewshot)] if fewshot else []
-
-        def _format_for_dataset(example):
-            # case
-            case = _format(example, use_answer=False, input_template_func=self.test_input_template)
-            # ctx
-            example['demo'] = demo
-            example['case'] = case
-            return example
-        self.dataset = self.dataset.map(_format_for_dataset)
-
-    def retrieval_augment_examplars(
-        self,
-        qagent: QueryAgent,
-        retrieval_at_beginning: bool = False,
-        add_index: bool = False,
-        use_gold: bool = False,
-    ):
-        for examplar in self.examplars:
-            question = examplar['question']
-            cot = examplar['cot']
-            new_cot: List[str] = []
-            assert type(cot) is not str
-
-            # search question
-            ctx_ids, ctx_texts = qagent.retrieve([question])
-            ctx_ids, ctx_texts = ctx_ids[0], ctx_texts[0]  # (ret_topk) * 2
-            new_cot.append(CtxPrompt.get_append_retrieval(' '.join(ctx_texts), index=0 if add_index else None))
-
-            # search cot
-            ind = 1
-            ctx_ind = 0
-            for t in cot:
-                query = None
-                if not retrieval_at_beginning:
-                    if qagent.retrieval_trigers:
-                        for rts, rte in qagent.retrieval_trigers:
-                            if re.search(rts, t) and t.endswith(rte):
-                                query = re.sub(rts, '', t).strip()
-                                break
-                    else:
-                        query = t.strip()
-                if query is not None:
-                    if qagent.retrieval_trigers:
-                        if add_index:
-                            prefix = f'Follow up {ind}: '
-                            new_cot.append(prefix + query + '\n')
-                            assert 'Follow up' in qagent.retrieval_trigers[0][0] and qagent.retrieval_trigers[0][1].endswith('\n')
-                        else:
-                            new_cot.append(t)
-                    else:
-                        new_cot.append(t)
-                    if use_gold:
-                        assert qagent.ret_topk == 1
-                        ctx_texts = [examplar['ctxs'][ctx_ind][1]]
-                        ctx_ind += 1
-                    else:
-                        # (1, ret_topk) * 2
-                        ctx_ids, ctx_texts = qagent.retrieve([query])
-                        # (ret_topk) * 2
-                        ctx_ids, ctx_texts = ctx_ids[0], ctx_texts[0]
-                    new_cot.append(CtxPrompt.get_append_retrieval(' '.join(ctx_texts), index=ind if add_index else None))
-                else:
-                    prefix = f'Thought {ind}: ' if add_index else ''
-                    new_cot.append(prefix + t)
-                    ind += 1
-            examplar['cot'] = new_cot
-            examplar['ctxs'] = []
-
-class StrategyQA(BaseDataset):
-    cot_examplars: List[Dict] = [
-        {
-            'question': 'Do hamsters provide food for any animals?',
-            'ctxs': [(None, "Hamsters are prey animals."),
-                (None, "Prey animals provide food for predators.")],
-            'cot': ('Hamsters are prey animals. ',
-                'Prey are food for predators. ',
-                'Thus, hamsters provide food for some animals.'),
-            'answer': 'yes',
-        },
-        {
-            'question': 'Could Brooke Shields succeed at University of Pennsylvania?',
-            'ctxs': [(None, "Brooke Shields graduated from Princeton University."),
-                (None, "Princeton is ranked as the number 1 national college by US news."),
-                (None, "University of Pennsylvania is ranked as number 6 national college by US news."),
-                (None, "Princeton only admits around 6 percent of applicants as of 2018."),
-                (None, "University of Pennsylvania accepts around 9% of applicants as of 2018.")],
-            'cot': ('Brooke Shields went to Princeton University. ',
-                'Princeton University is about as academically rigorous as the University of Pennsylvania. ',
-                'Thus, Brooke Shields could also succeed at the University of Pennsylvania.'),
-            'answer': 'yes',
-        },
-        {
-            'question': "Hydrogen's atomic number squared exceeds number of Spice Girls?",
-            'ctxs': [(None, "Hydrogen is the first element and has an atomic number of one."),
-                (None, "The Spice Girls has five members."),
-                (None, "To square a number, you multiply it by itself.")],
-            'cot': ("Hydrogen has an atomic number of 1. ",
-                "1 squared is 1. ",
-                "There are 5 Spice Girls. ",
-                "Thus, Hydrogen's atomic number squared is less than 5."),
-            'answer': 'no',
-        },
-        {
-            'question': "Is it common to see frost during some college commencements?",
-            'ctxs': [(None, "Frost isn't uncommon to see during the month of December, as it is the winter."),
-                (None, "College commencement ceremonies often happen during the months of December, May, and sometimes June.")],
-            'cot': ("College commencement ceremonies can happen in December, May, and June. ",
-                "December is in the winter, so there can be frost. ",
-                "Thus, there could be frost at some commencements."),
-            'answer': 'yes',
-        },
-        {
-            'question': "Could a llama birth twice during War in Vietnam (1945-46)?",
-            'ctxs': [(None, "The War in Vietnam (1945-46) lasted around 6 months."),
-                (None, "The gestation period for a llama is 11 months.")],
-            'cot': ("The War in Vietnam was 6 months. ",
-                "The gestation period for a llama is 11 months, which is more than 6 months. ",
-                "Thus, a llama could not give birth twice during the War in Vietnam."),
-            'answer': 'no',
-        },
-        {
-            'question': "Would a pear sink in water?",
-            'ctxs': [(None, "The density of a raw pear is about 0.59 g/cm^3."),
-                (None, "The density of water is about 1 g/cm^3."),
-                (None, "Objects only sink if they are denser than the surrounding fluid.")],
-            'cot': ("The density of a pear is about 0.6g/cm^3, which is less than water. ",
-                "Objects less dense than water float. ",
-                "Thus, a pear would float."),
-            'answer': 'no',
-        }
-    ]
-    cot_demo_input_template = lambda self, ques: f'Question: {ques}\nAnswer (with step-by-step): '
-    cot_test_input_template = lambda self, ques: f'Question: {ques}\nAnswer (with step-by-step & Search): '
-    cot_output_template = lambda self, cot, ans: f'{cot} So the final answer is {ans}.'
-
-    sa_ctx_examplars: List[Dict] = [
-        {
-            'question': 'Do hamsters provide food for any animals?',
-            'ctxs': [(None, "Hamsters are prey animals."),
-                (None, "Prey animals provide food for predators.")],
-            'cot': ('Follow up: What types of animal are hamsters?\n',
-                'Hamsters are prey animals.\n',
-                'Follow up: Do prey provide food for any other animals?\n',
-                'Prey are food for predators.'),
-            'answer': 'yes',
-        },
-        {
-            'question': 'Could Brooke Shields succeed at University of Pennsylvania?',
-            'ctxs': [(None, "Brooke Shields graduated from Princeton University."),
-                (None, "Princeton is ranked as the number 1 national college by US news."),
-                (None, "University of Pennsylvania is ranked as number 6 national college by US news."),
-                (None, "Princeton only admits around 6 percent of applicants as of 2018."),
-                (None, "University of Pennsylvania accepts around 9% of applicants as of 2018.")],
-            'cot': ('Follow up: What college did Brooke Shields go to?\n',
-                'Brooke Shields went to Princeton University.\n',
-                'Follow up: How is Princeton University ranked?\n',
-                'Princeton is ranked as the number 1 national college by US news.\n',
-                'Follow up: How is University of Pennsylvania ranked?\n',
-                'University of Pennsylvania is ranked as number 6 national college by US news.\n',
-                'Princeton University is about as academically rigorous as the University of Pennsylvania. Thus, Brooke Shields could also succeed at the University of Pennsylvania.'),
-            'answer': 'yes',
-        },
-        {
-            'question': "Hydrogen's atomic number squared exceeds number of Spice Girls?",
-            'ctxs': [(None, "Hydrogen is the first element and has an atomic number of one."),
-                (None, "The Spice Girls has five members."),
-                (None, "To square a number, you multiply it by itself.")],
-            'cot': ('Follow up: What is the atomic number of hydrogen?\n',
-                'Hydrogen has an atomic number of 1.\n',
-                'Follow up: How many people are in the Spice Girls band?\n',
-                'There are 5 Spice Girls.\n',
-                "1 squared is 1. Thus, Hydrogen's atomic number squared is less than 5."),
-            'answer': 'no',
-        },
-        {
-            'question': "Is it common to see frost during some college commencements?",
-            'ctxs': [(None, "Frost isn't uncommon to see during the month of December, as it is the winter."),
-                (None, "College commencement ceremonies often happen during the months of December, May, and sometimes June.")],
-            'cot': ('Follow up: What seasons can you expect see frost?\n',
-                'Frost usually can be seen in the winter.\n',
-                'Follow up: What months do college commencements occur?\n',
-                'College commencement ceremonies can happen in December, May, and June.\n',
-                'December is in the winter, so there can be frost. Thus, there could be frost at some commencements.'),
-            'answer': 'yes',
-        },
-        {
-            'question': "Could a llama birth twice during War in Vietnam (1945-46)?",
-            'ctxs': [(None, "The War in Vietnam (1945-46) lasted around 6 months."),
-                (None, "The gestation period for a llama is 11 months.")],
-            'cot': ('Follow up: How long did the Vietnam war last?\n',
-                'The War in Vietnam was 6 months.\n',
-                'Follow up: How long is llama gestational period?\n',
-                'The gestation period for a llama is 11 months.\n',
-                '2 times 11 months is 22 months. 6 months is not longer than 22 months.'),
-            'answer': 'no',
-        },
-        {
-            'question': "Would a pear sink in water?",
-            'ctxs': [(None, "The density of a raw pear is about 0.59 g/cm^3."),
-                (None, "The density of water is about 1 g/cm^3."),
-                (None, "Objects only sink if they are denser than the surrounding fluid.")],
-            'cot': ('Follow up: What is the density of a pear?\n',
-                'The density of a pear is about 0.59 g/cm^3.\n',
-                'Follow up: What is the density of water?\n',
-                'The density of water is about 1 g/cm^3.\n',
-                '0.59 g/cm^3 is not greater than 1 g/cm^3? Thus, a pear would float.'),
-            'answer': 'no',
-        }
-    ]
-    sa_ctx_demo_input_template = sa_ctx_test_input_template = lambda self, ques: f'Question: {ques}\n'
-    sa_ctx_output_template = lambda self, cot, ans: f'{cot}\nSo the final answer is: {ans}.'
-
-    def __init__(self, beir_dir: str, prompt_type: str = 'cot'):
-        assert prompt_type in {'cot', 'sa', 'sa_ctx',}
-        print('prompt type:', prompt_type)
-        self.demo_input_template = getattr(self, f'{prompt_type}_demo_input_template')
-        self.test_input_template = getattr(self, f'{prompt_type}_test_input_template')
-        self.output_template = getattr(self, f'{prompt_type}_output_template')
-        self.examplars = getattr(self, f'{prompt_type}_examplars')
-        self.dataset = self.load_data(beir_dir)
-
-    def load_data(self, beir_dir: str):
-        query_file = os.path.join(beir_dir, 'queries.jsonl')
-        corpus, queries, qrels = GenericDataLoader(data_folder=beir_dir).load(split='dev')
-        dataset = []
-        with open(query_file, 'r') as fin:
-            for l in fin:
-                example = json.loads(l)
-                qid = example['_id']
-                question = example['text']
-                cot = example['metadata']['cot']
-                ans = example['metadata']['answer']
-                rel_dids = [did for did, rel in qrels[qid].items() if rel]
-                ctxs = [(did, corpus[did]['text']) for did in rel_dids]
-                output = self.output_template(cot, ans)
-                dataset.append({
-                    'qid': qid,
-                    'question': question,
-                    'cot': cot,
-                    'answer': ans,
-                    'gold_output': output,
-                    'ctxs': ctxs,
-                })
-        return Dataset.from_list(dataset)
-=======
->>>>>>> 3ed37e36
 
 if __name__ == '__main__':
     parser = argparse.ArgumentParser()
@@ -619,15 +344,11 @@
         'retriever': retriever,
         'topk': 1,
         'frequency': 0,
-<<<<<<< HEAD
         'boundary': [],
         'use_gold': True,
-=======
-        'boundary': ['")]'],
-        'use_gold': False,
->>>>>>> 3ed37e36
         'use_gold_iterative': False,
         'max_query_length': 16,
+        'retrieval_at_beginning': False,
         'retrieval_at_beginning': False,
         'look_ahead_steps': 0,
         'look_ahead_boundary': [],
@@ -646,11 +367,7 @@
 
     # load data
     if args.dataset == 'strategyqa':
-<<<<<<< HEAD
-        data = StrategyQA(args.input, prompt_type=args.prompt_type)
-=======
         data = StrategyQA(args.input, prompt_type='tool')
->>>>>>> 3ed37e36
         if qagent.append_retrieval:
             data.retrieval_augment_examplars(qagent, retrieval_at_beginning=retrieval_kwargs['retrieval_at_beginning'])
         data.format(fewshot=args.fewshot)
