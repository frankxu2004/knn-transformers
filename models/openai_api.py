from typing import List, Dict, Any, Tuple
import argparse
import random
import numpy as np
import logging
from tqdm import tqdm
import os
import re
import time
import json
import copy
from operator import itemgetter
from collections import defaultdict, Counter
from filelock import FileLock
from multiprocessing import Process, Queue, Lock
from multiprocessing.managers import BaseManager
from transformers import AutoTokenizer, GPT2TokenizerFast
from beir.datasets.data_loader import GenericDataLoader
from beir.retrieval.search.lexical import BM25Search
import openai
from .retriever import BM25
from .templates import CtxPrompt, ApiReturn, RetrievalInstruction
<<<<<<< HEAD
from .datasets import StrategyQA, HotpotQA, WikiMultiHopQA, WikiSum, ELI5, WoW, WoWLong
from .cohere_api import cohere_generate
from .ai21_api import ai21_generate
=======
from .datasets import StrategyQA, HotpotQA, WikiMultiHopQA, WikiSum, ELI5, WoW, WoWLong, ASQA, LMData
>>>>>>> 1949aadf

logging.basicConfig(level=logging.INFO)


class KeyBrokenException(Exception):
    pass


class CustomManager(BaseManager):
    pass


class KeyManager:
    def __init__(self, keys: List[str]):
        assert len(keys)
        self.key2inuse = {key: False for key in keys}
        self.key2ind = {key: i for i, key in enumerate(keys)}
        self.keys = keys
        self.next_available_key_ind = 0
        self.key2times: Dict[str, List[float]] = defaultdict(list)

    def __len__(self):
        return len(self.keys)

    def get_key(self):
        logging.info(f'get key {self.next_available_key_ind}')
        # get key not in use
        to_return = self.keys[self.next_available_key_ind]
        assert not self.key2inuse[to_return]
        self.key2inuse[to_return] = True
        # set index
        found_key_not_inuse = False
        for _ in range(len(self)):
            self.next_available_key_ind = (self.next_available_key_ind + 1) % len(self)
            if not self.key2inuse[self.keys[self.next_available_key_ind]]:
                found_key_not_inuse = True
                break
        if not found_key_not_inuse:
            self.next_available_key_ind = None
        logging.info(f'get key {to_return[-5:]} next avai {self.next_available_key_ind}')
        return to_return

    def return_key(self, key, time_spent: float = None):
        logging.info('return key')
        # return key
        assert self.key2inuse[key]
        self.key2inuse[key] = False
        if time_spent:
            self.key2times[key].append(time_spent)
        # set index
        if self.next_available_key_ind is None:
            self.next_available_key_ind = self.key2ind[key]
        logging.info('return key done')

    def get_report(self):
        report: List[str] = []
        for key in self.keys:
            report.append(f'{key}\t{len(self.key2times[key])}\t{np.mean(self.key2times[key])}')
        return '\n'.join(report)


class QueryAgent:
    def __init__(
        self,
        model: str = 'code-davinci-002',
        max_generation_len: int = 128,
        retrieval_kwargs: Dict[str, Any] = {},
        tokenizer: AutoTokenizer = None,
        temperature: float = 0,
    ):
        self.model = model
        self.tokenizer = tokenizer

        # generation args
<<<<<<< HEAD
        self.final_stop_sym = 'Question:'
=======
        self.final_stop_sym = retrieval_kwargs.get('final_stop_sym', '\n\n')
>>>>>>> 1949aadf
        self.max_generation_len = max_generation_len
        self.temperature = temperature
        self.top_p = 1.0

        # retrieval args
        self.retriever = retrieval_kwargs.get('retriever', None)
        self.use_ctx = retrieval_kwargs.get('use_ctx', False)
        self.ret_frequency = retrieval_kwargs.get('frequency', 0)
        self.truncate_at_prob = retrieval_kwargs.get('truncate_at_prob', 0)
        self.truncate_at_boundary = retrieval_kwargs.get('truncate_at_boundary', None)
        self.ret_boundary = retrieval_kwargs.get('boundary', [])
        self.use_gold = retrieval_kwargs.get('use_gold', False)
        if self.ret_boundary:  # otherwise cannot decide when to finally stop
            assert self.final_stop_sym not in self.ret_boundary
        self.use_ctx_for_examplars = retrieval_kwargs.get('use_ctx_for_examplars', False)
        self.ctx_increase = retrieval_kwargs.get('ctx_increase', 'replace')

        self.look_ahead_steps = retrieval_kwargs.get('look_ahead_steps', 0)
        self.look_ahead_boundary = retrieval_kwargs.get('look_ahead_boundary', 0)
        self.look_ahead_truncate_at_boundary = retrieval_kwargs.get('look_ahead_truncate_at_boundary', None)
        self.look_ahead_filter_prob = retrieval_kwargs.get('look_ahead_filter_prob', 0)
        self.look_ahead_mask_prob = retrieval_kwargs.get('look_ahead_mask_prob', 0)
        self.look_ahead_pre_retrieval = retrieval_kwargs.get('look_ahead_pre_retrieval', False)
        assert self.look_ahead_pre_retrieval in {False, 'first', 'all'}
        self.max_query_length = retrieval_kwargs.get('max_query_length', None)
        self.use_full_input_as_query = retrieval_kwargs.get('use_full_input_as_query', False)
        self.only_use_look_ahead = retrieval_kwargs.get('only_use_look_ahead', False)
        self.retrieval_trigers = retrieval_kwargs.get('retrieval_trigers', [])
        for rts, rte in self.retrieval_trigers:
            assert rte in self.ret_boundary, 'end of retrieval trigers must be used as boundary'
        self.force_generate = retrieval_kwargs.get('force_generate', None)
        self.forbid_generate_step = retrieval_kwargs.get('forbid_generate_step', 0)
        self.use_gold_iterative = retrieval_kwargs.get('use_gold_iterative', False)
        self.append_retrieval = retrieval_kwargs.get('append_retrieval', False)

        self.ret_topk = retrieval_kwargs.get('topk', 1)
        self.debug = retrieval_kwargs.get('debug', False)

        self.retrieval_at_beginning = retrieval_kwargs.get('retrieval_at_beginning', False)
        if self.retrieval_at_beginning:
            if self.ret_frequency:
                self.ret_frequency = self.max_generation_len
        self.regenerate_at_end = retrieval_kwargs.get('regenerate_at_end', False)

        self.frequency_penalty = retrieval_kwargs.get('frequency_penalty', 0.0)
        self.frequency_penalty_in_prompt = retrieval_kwargs.get('frequency_penalty_in_prompt', 0.0)

        self.prefix_method = retrieval_kwargs.get('prefix_method', None)
        if self.prefix_method in {'sentence', 'all'} or self.prefix_method.startswith('freq:'):  # no truncation when computing PPL
            self.truncate_at_prob = 0
            self.truncate_at_boundary = None
            self.max_generation_len = 100000  # no limit

    @property
    def use_retrieval(self):
        return self.ret_frequency > 0 or self.ret_boundary or self.use_gold

    def get_tokens(self, text: str, topk: int) -> Tuple[str, int]:
        assert topk >= 1
        tokenized = self.tokenizer(text, return_offsets_mapping=True)
        ids, offsets = tokenized['input_ids'][:topk], tokenized['offset_mapping'][:topk]
        #prefix = self.tokenizer.decode(ids)  # not revertable
        last_position = offsets[-1][1]
        prefix = text[:last_position]
        return prefix, last_position

    def retrieve(self, queries: List[str], is_question: bool = False):
        mql = None if (self.use_full_input_as_query and is_question) else self.max_query_length
        ctx_ids, ctx_texts = self.retriever.retrieve_and_prepare(
            decoder_texts=queries,
            topk=self.ret_topk,
            max_query_length=mql)
        return ctx_ids, ctx_texts

    def complete(
        self,
        queries: List[CtxPrompt],
        params: Dict[str, Any],
        max_num_req_per_min: int = 10,
        max_retry: int = 5,  # retry before switching keys
        max_keys: int = 5,  # max number of keys tried before raising exceptions
        key_tried: int = 0,  # number of keys tried
        force_generate: int = None,
        forbid_generate: int = None,
        api_key: str = None,
        is_lookahead: bool = False,
    ) -> List[ApiReturn]:
        is_chat_model = 'turbo' in self.model

        # check num of keys tried
        if key_tried >= max_keys:
            logging.error(f'skip {len(queries)} examples because of key broken')
            raise KeyBrokenException()

        # init tracking variables
        min_sleep = 60 / max_num_req_per_min
        add_sleep = 3
        expbf = 2
        retry = 0

        # init param
        if 'max_tokens' in params:  # TODO: OPT doesn't have this bug
            params['max_tokens'] = max(2, params['max_tokens'])  # openai returns nothing if set to 1
        logit_bias = dict()

        if force_generate:
            logit_bias={f'{force_generate[0]}': force_generate[1]}
        elif forbid_generate:
            logit_bias={f'{forbid_generate[0]}': -100}

        # format to get the final prompt
        prompts: List[Tuple[str, int]] = [q.format(use_ctx=self.use_ctx) for q in queries]
        prompts_to_issue: List[str] = list(map(itemgetter(0), prompts))

        # get prefix
        echo = False
        if self.prefix_method and not is_lookahead:  # prefix is not allowed to use in look ahead
            echo = True
            prefixes: List[Tuple[str, int]] = [q.get_prefix(qagent=self, prefix_method=self.prefix_method) for q in queries]
            to_gen_len = set(map(itemgetter(1), prefixes))
            if None in to_gen_len:  # generate follow original settings
                pass
            else:  # generate `to_gen_len` tokens
                params['max_tokens'] = max(to_gen_len)
            assert len(prompts_to_issue) == len(prefixes)
            for i in range(len(prompts_to_issue)):
                prompts_to_issue[i] += prefixes[i][0]

        # add penalty
        if self.frequency_penalty_in_prompt:
            assert len(queries) == 1, 'batching is not supported'
            current_cases: List[str] = [q[-l:] if l else '' for q, l in prompts]  # only use the generated content
            counter = Counter(sum(self.tokenizer(current_cases)['input_ids'], []))
            tokid2count: Dict[int, int] = dict(sorted(counter.items(), key=lambda x: (-x[1], x[0]))[:200])  # penalize at most 200 tokens
            for tokid, count in tokid2count.items():
                if tokid not in logit_bias:
                    logit_bias[str(tokid)] = 0
                logit_bias[str(tokid)] -= self.frequency_penalty_in_prompt * count

        # init key
        ori_api_key = api_key
        get_key_func = return_key_func = None
        if type(ori_api_key) is tuple:  # get and return function
            get_key_func, return_key_func = ori_api_key
        else:  # a specific key or none
            api_key = ori_api_key or os.getenv('OPENAI_API_KEY')
        if get_key_func:  # get key
            start_t = time.time()
            api_key = get_key_func()

        # error-tolerant querying
        while True:
            try:
                logging.info(f'start query with key {api_key[-5:]}')
                if is_chat_model:
                    assert len(queries) == 1, ''
                    responses = openai.Completion.create(
                        api_key=api_key,
                        model=self.model,
                        messages=[{'role': 'user', 'content': prompts_to_issue[0]}],
                        temperature=self.temperature,
                        top_p=self.top_p,
                        logprobs=0,
                        logit_bias=logit_bias,
                        frequency_penalty=self.frequency_penalty,
                        echo=echo,
                        **params)
                else:
                    responses = openai.Completion.create(
                        api_key=api_key,
                        model=self.model,
                        prompt=prompts_to_issue,
                        temperature=self.temperature,
                        top_p=self.top_p,
                        logprobs=0,
                        logit_bias=logit_bias,
                        frequency_penalty=self.frequency_penalty,
                        echo=echo,
                        **params)

                generations = [ApiReturn(
                    prompt=q,
                    text=r['message']['content'] if is_chat_model else r['text'],
                    tokens=[] if is_chat_model else r['logprobs']['tokens'],
                    probs=[] if is_chat_model else [np.exp(lp) if lp is not None else lp for lp in r['logprobs']['token_logprobs']],
                    offsets=[] if is_chat_model else r['logprobs']['text_offset'],
                    finish_reason='length' if echo else r['finish_reason'],  # never stop in echo mode
                    skip_len=len(q) if echo else 0) for r, (q, _) in zip(responses['choices'], prompts)]

                logging.info(f'finish query with key {api_key[-5:]}')
                if self.debug:
                    print('Params ->', params)
                    print('Prompt ->', generations[0].prompt)
                    print('Output ->', generations[0].text)
                    print('Stop ->', generations[0].finish_reason)
                    print('Tokens ->', generations[0].tokens)
                    print('Probs ->', generations[0].probs)
                    print('Gold ->', queries[0].gold_output)
                    input('-' * 50 + '\n')
            except (openai.error.RateLimitError, openai.error.ServiceUnavailableError, openai.error.APIError, openai.error.Timeout) as e:  # limit-related errors
                if retry >= max_retry:
                    if return_key_func:  # return key
                        end_t = time.time()
                        return_key_func(api_key, time_spent=end_t - start_t)
                    return self.complete(
                        queries,
                        params,
                        max_num_req_per_min=max_num_req_per_min,
                        max_retry=max_retry,
                        max_keys=max_keys,
                        key_tried=key_tried + 1,
                        force_generate=force_generate,
                        forbid_generate=forbid_generate,
                        api_key=ori_api_key)
                retry += 1
                logging.info(f'sleep for rate {add_sleep + min_sleep} with key {api_key[-5:]}')
                time.sleep(add_sleep + min_sleep)
                add_sleep = add_sleep * expbf
            except KeyboardInterrupt as e:
                raise e
            except Exception as e:  # other errors
                if retry >= max_retry:
                    if return_key_func:  # return key
                        end_t = time.time()
                        return_key_func(api_key, time_spent=end_t - start_t)
                    return self.complete(
                        queries,
                        params,
                        max_num_req_per_min=max_num_req_per_min,
                        max_retry=max_retry,
                        max_keys=max_keys,
                        key_tried=key_tried + 1,
                        force_generate=force_generate,
                        forbid_generate=forbid_generate,
                        api_key=ori_api_key)
                retry += 1
                logging.info(f'sleep for error {min_sleep} with key {api_key[-5:]}')
                time.sleep(min_sleep)
            else:
                break

        if return_key_func:  # return key
            end_t = time.time()
            return_key_func(api_key, time_spent=end_t - start_t)

        time.sleep(min_sleep)
        return generations

    def prompt(
        self,
        queries: List[CtxPrompt],
        api_key: str = None,
    ):
        # update retrieval for ctx
        for q in queries:
            for d in q.demo:
                d.update_retrieval(d.get_all_ctxs(), method=self.ctx_increase)
        if self.use_retrieval:
            return self.ret_prompt(queries, api_key=api_key)
        else:  # directly generate all without gold context
            ars = self.complete(
                queries,
                params={'max_tokens': self.max_generation_len, 'stop': self.final_stop_sym},
                api_key=api_key)
            outputs = [ar.text for ar in ars]
            probs = [ar.probs for ar in ars]
            traces = [[(ar.prompt, ar.text)] for ar in ars]
            return outputs, probs, None, traces

    def ret_prompt(
        self,
        queries: List[CtxPrompt],
        api_key: str = None,
        max_iteration: int = 10000,  # TODO: too high?
    ):
        batch_size = len(queries)
        final_retrievals: List[List[List[str]]] = [[] for _ in range(len(queries))]  # (bs, n_ret_steps, ret_topk)
        final_outputs: List[str] = [''] * len(queries)
        final_probs: List[List[float]] = [[] for _ in range(len(queries))]
        final_queries: List[CtxPrompt] = [None] * len(queries)
        traces: List[List[Tuple[str, str]]] = [[] for _ in range(len(queries))]
        queries: List[Tuple[int, CtxPrompt]] = [(i, q) for i, q in enumerate(queries)]  # to query
        max_gen_len = 0

        generate_queries: List[str] = []
        first_ret = True
        step_ind = 0
        while len(queries) and max_gen_len < self.max_generation_len and step_ind <= max_iteration:
            # retrieve
            look_aheads: List[str] = [''] * len(queries)
            if self.look_ahead_steps:  # generate a fixed number tokens for retrieval
                if (self.look_ahead_pre_retrieval == 'first' and step_ind == 0) or self.look_ahead_pre_retrieval == 'all':  # pre-retrieval for look ahead
                    ctx_ids, ctx_texts = self.retrieve([q.get_query_for_retrieval() for i, q in queries], is_question=first_ret)
                    for _i, (i, q) in enumerate(queries):
                        ret_id, ret_text = ctx_ids[_i].tolist(), ctx_texts[_i].tolist()
                        final_retrievals[i].append(ret_id)
                        if self.append_retrieval:
                            q.ctx = None
                            q.append_retrieval(ret_text, add_index=False)
                        else:
                            q.update_retrieval(ret_text, method=self.ctx_increase)
                apireturns = self.complete(
                    list(map(itemgetter(1), queries)),
                    params={'max_tokens': self.look_ahead_steps, 'stop': self.final_stop_sym},
                    api_key=api_key,
                    is_lookahead=True)
                if self.look_ahead_truncate_at_boundary:
                    apireturns = [ar.truncate_at_boundary(self.look_ahead_truncate_at_boundary) for ar in apireturns]
                look_aheads = [ar.use_as_query(low=self.look_ahead_filter_prob, mask=self.look_ahead_mask_prob) for ar in apireturns]
            elif self.look_ahead_boundary:  # generate tokens until boundary for retrieval
                apireturns = self.complete(
                    list(map(itemgetter(1), queries)),
                    params={'max_tokens': self.max_generation_len, 'stop': self.look_ahead_boundary},
                    api_key=api_key,
                    is_lookahead=True)
                look_aheads = [ar.text for ar in apireturns]
            assert len(look_aheads) == len(queries)

            # send queries to index
            if self.use_gold:
                for i, q in queries:
                    q.update_retrieval(q.get_all_ctxs(), method='replace')  # use all gold ctx
            else:
                if generate_queries:  # some queries might be None which means no queries are generated
                    assert len(generate_queries) == len(queries)
                    queries_to_issue = [lh if self.only_use_look_ahead else (gq + lh) for gq, lh in zip(generate_queries, look_aheads)]
                else:
                    # TODO: only use question
                    #queries_to_issue = [lh if self.only_use_look_ahead else (q.case.split('\n')[0].split(':', 1)[1].strip() + lh)
                    #    for (i, q), lh in zip(queries, look_aheads)]
                    queries_to_issue = [lh if self.only_use_look_ahead else (q.get_query_for_retrieval() + lh) for (i, q), lh in zip(queries, look_aheads)]
                if self.debug:
                    print(f'Query -> !{queries_to_issue[0]}!')
                nonemp_queries_to_issue = [q for q in queries_to_issue if q]
                if nonemp_queries_to_issue and (not self.retrieval_at_beginning or first_ret):
                    # (bs, ret_topk) * 2
                    ctx_ids, ctx_texts = self.retrieve(nonemp_queries_to_issue, is_question=first_ret)
                    first_ret = False
                    idx = -1
                    for _i, (i, q) in enumerate(queries):
                        if queries_to_issue[_i]:
                            idx += 1
                            if self.use_gold_iterative:
                                ret_id, ret_text = q.change_ctx()
                                ret_id = [ret_id]
                            else:
                                ret_id, ret_text = ctx_ids[idx].tolist(), ctx_texts[idx].tolist()
                            final_retrievals[i].append(ret_id)
                            if self.append_retrieval:
                                q.ctx = None
                                q.append_retrieval(ret_text, add_index=False)
                            else:
                                q.update_retrieval(ret_text, method=self.ctx_increase)
            generate_queries = []

            # complete
            if self.ret_frequency:
                apireturns = self.complete(
                    list(map(itemgetter(1), queries)),
                    params={'max_tokens': min(self.max_generation_len - max_gen_len, self.ret_frequency), 'stop': self.final_stop_sym},
                    api_key=api_key)
                if self.truncate_at_prob > 0:
                    apireturns = [ar.truncate_at_prob(self.truncate_at_prob) for ar in apireturns]
                    max_gen_len += int(np.min([ar.num_tokens for ar in apireturns]))
                    generate_queries = [ar.text for ar in apireturns]  # always use newly generated as query
                elif self.truncate_at_boundary:
                    apireturns = [ar.truncate_at_boundary(self.truncate_at_boundary) for ar in apireturns]
                    max_gen_len += int(np.min([ar.num_tokens for ar in apireturns]))
                    generate_queries = [ar.text for ar in apireturns]  # always use newly generated as query
                else:
                    max_gen_len += self.ret_frequency
                for ar in apireturns:  # check final sym
                    if self.final_stop_sym in ar.text:
                        ar.finish_reason = 'stop'
                    ar.truncate_at_substring(self.final_stop_sym)
            elif self.ret_boundary:
                if self.forbid_generate_step and self.retrieval_trigers and step_ind > 0:  # start from the second step to forbid the force_generate token
                    apireturns = self.complete(
                        list(map(itemgetter(1), queries)),
                        params={'max_tokens': min(self.max_generation_len - max_gen_len, self.forbid_generate_step), 'stop': self.final_stop_sym},
                        forbid_generate=self.force_generate,
                        api_key=api_key)
                    for (i, query), ar in zip(queries, apireturns):
                        cont = ar.text
                        final_outputs[i] += cont
                        final_probs[i].extend(ar.probs)
                        final_queries[i] = query
                        traces[i].append((ar.prompt, cont))
                        query.add_generation(cont)
                apireturns = self.complete(
                    list(map(itemgetter(1), queries)),
                    params={'max_tokens': self.max_generation_len - max_gen_len, 'stop': self.ret_boundary},
                    force_generate=self.force_generate,
                    api_key=api_key)
                # used to collect the generation with ret_boundary
                min_cont_len = 100000
                for i, ar in enumerate(apireturns):
                    cont, reason = ar.text, ar.finish_reason
                    if ar.has_endoftext:  # 003 stops proactively by returning endoftext
                        if self.retrieval_trigers:
                            generate_queries.append('')
                    elif reason == 'stop' and self.final_stop_sym not in cont:  # stop at ret_boundary
                        remove_query = False
                        if self.retrieval_trigers:  # extract queries from generation
                            assert len(self.retrieval_trigers) == 1
                            # TODO: check if it stops at retrieval trigers
                            ret_tri_start = self.retrieval_trigers[0][0]
                            if ret_tri_start is None:  # use all generated tokens as query
                                generate_queries.append(cont)
                            else:
                                found_query = re.search(ret_tri_start, cont)
                                if found_query:
                                    generate_queries.append(cont[found_query.span()[1]:].strip())
                                    if self.forbid_generate_step:
                                        remove_query = True
                                        cont = cont[:found_query.span()[0]]  # remove queries
                                else:
                                    generate_queries.append('')
                        assert len(self.ret_boundary) == 1
                        if not remove_query:
                            cont += self.ret_boundary[0]
                        reason = 'boundary'
                        #assert len(cont) > 0, 'empty generation will cause dead lock'
                    else:
                        if self.retrieval_trigers:
                            generate_queries.append('')
                    if self.final_stop_sym in cont:
                        cont = cont.split(self.final_stop_sym, 1)[0]
                        reason = 'stop'
                    apireturns[i].text = cont
                    apireturns[i].finish_reason = reason
                    min_cont_len = min(min_cont_len, len(self.tokenizer.tokenize(cont)))
                max_gen_len += min_cont_len
            else:
                raise NotImplementedError

            # decide whether to continue
            new_queries = []
            new_generate_queries = []
            assert len(queries) == len(apireturns)
            if len(generate_queries):
                assert len(queries) == len(generate_queries), f'{len(queries)} {len(generate_queries)}'
            for _i, ((i, query), ar) in enumerate(zip(queries, apireturns)):
                cont, reason = ar.text, ar.finish_reason
                final_outputs[i] += cont
                final_probs[i].extend(ar.probs)
                final_queries[i] = query
                traces[i].append((ar.prompt, cont))
                if reason == 'stop':
                    pass
                elif reason in {'length', 'boundary'}:
                    query.add_generation(cont)
                    new_queries.append((i, query))
                    if len(generate_queries):
                        new_generate_queries.append(generate_queries[_i])
                else:
                    raise ValueError
            queries = new_queries
            generate_queries = new_generate_queries
            step_ind += 1

        if self.regenerate_at_end:  # regenerate given retrieval results
            for query in final_queries:
                query.reset_generation()
            apireturns = self.complete(
                final_queries,
                params={'max_tokens': self.max_generation_len, 'stop': self.final_stop_sym},
                api_key=api_key)
            for i, (query, ar) in enumerate(zip(final_queries, apireturns)):
                cont, reason = ar.text, ar.finish_reason
                final_outputs[i] = cont
                final_probs[i] = ar.probs
                traces[i].append((ar.prompt, cont))

        return final_outputs, final_probs, final_retrievals, traces


def query_agent_worker(
    qagent: QueryAgent,
    key_manager: KeyManager,
    lock: Lock,
    input_queue: Queue,
    output_queue: Queue,
):
    def get_key_func():
        with lock:
            key = key_manager.get_key()
            return key
    def return_key_func(*args, **kwargs):
        with lock:
            key_manager.return_key(*args, **kwargs)

    while True:
        batch = input_queue.get()
        if type(batch) is str and batch == 'DONE':
            break
        prompts = [CtxPrompt.from_dict(example) for example in batch]
        generations, probs, retrievals, traces = qagent.prompt(prompts, api_key=(get_key_func, return_key_func))
        retrievals = retrievals or [None] * len(generations)
        traces = traces or [None] * len(generations)
        for example, generation, prob, retrieval, trace in zip(batch, generations, probs, retrievals, traces):
            example['output'] = generation
            example['output_prob'] = prob
            example['retrieval'] = retrieval
            example['trace'] = trace
            output_queue.put(example)


def write_worker(output_file: str, output_queue: Queue, size: int = None):
    with open(output_file, 'w') as fout, tqdm(total=size) as pbar:
        while True:
            example = output_queue.get()
            if type(example) is str and example == 'DONE':
                break
            pbar.update(1)
            fout.write(json.dumps(example) + '\n')


if __name__ == '__main__':
    parser = argparse.ArgumentParser()
    parser.add_argument('--dataset', type=str, default='strategyqa', choices=
                        ['strategyqa', 'hotpotqa', '2wikihop', 'wikisum_all_beir', 'eli5', 'wow', 'wow_train_1k', 'asqa', 'lmdata'])
    parser.add_argument('--model', type=str, default='code-davinci-002', choices=['code-davinci-002', 'text-davinci-002', 'text-davinci-003'])
    parser.add_argument('--input', type=str, default=None)
    parser.add_argument('--output', type=str, default=None)
    parser.add_argument('--index_name', type=str, default='test')
    parser.add_argument('--shard_id', type=int, default=0)
    parser.add_argument('--num_shards', type=int, default=1)
    parser.add_argument('--prompt_type', type=str, default='cot', choices=['cot', 'sa', 'sa_ctx'])
    parser.add_argument('--file_lock', type=str, default=None)
    parser.add_argument('--openai_keys', type=str, default=[], help='openai keys', nargs='+')

    parser.add_argument('--batch_size', type=int, default=8)
    parser.add_argument('--max_num_examples', type=int, default=None)
    parser.add_argument('--fewshot', type=int, default=0)
    parser.add_argument('--max_generation_len', type=int, default=128)
    parser.add_argument('--temperature', type=float, default=0.0)

    parser.add_argument('--build_index', action='store_true')
    parser.add_argument('--seed', type=int, default=2022)
    parser.add_argument('--debug', action='store_true')
    args = parser.parse_args()
    args.multiprocess = len(args.openai_keys) > 1
    random.seed(args.seed)
    np.random.seed(args.seed)

    # load retrieval corpus and index
    corpus, queries, qrels = None, None, None
    if args.build_index:
        if args.input:
            corpus, queries, qrels = GenericDataLoader(data_folder=args.input).load(split='dev')
            BM25Search(index_name=args.index_name, hostname='localhost', initialize=True, number_of_shards=1).index(corpus)
            time.sleep(5)
        exit()

    # init agent
    ret_tokenizer = AutoTokenizer.from_pretrained('google/flan-t5-xl')
    prompt_tokenizer = GPT2TokenizerFast.from_pretrained('gpt2')
    prompt_tokenizer.pad_token = prompt_tokenizer.eos_token
    retriever = BM25(
        tokenizer=prompt_tokenizer,
        dataset=(corpus, queries, qrels),
        index_name=args.index_name,
        use_decoder_input_ids=True,
        engine='elasticsearch',
        file_lock=FileLock(args.file_lock) if args.file_lock else None)

    # no ret: freq 0, boundary [], use gold false, retrieval_triggers [] retrieval_at_beginning': False
    # gold ret: freq 0, boundary [], use gold true retrieval_at_beginning': False
    # ret once: freq 0, boundary [], use gold false, retrieval_at_beginning': True
    # ret every 16 tokens: freq 16, boundary [], use gold false

    retrieval_kwargs = {
        'retriever': retriever,
        'prefix_method': 'freq:32',
        'topk': 10,
        'use_ctx': True,
        'frequency': 64,
        'boundary': [],
        #'boundary': ['Intermediate answer:'],
        #'boundary': ['")]'],
        #'boundary': ['. '],
        'use_gold': False,
        'use_gold_iterative': False,
        'max_query_length': 32,
        'use_full_input_as_query': False,
        'retrieval_at_beginning': False,
        'look_ahead_steps': 16,
        'look_ahead_pre_retrieval': False,
        'look_ahead_truncate_at_boundary': None,
        'look_ahead_filter_prob': None,
        'look_ahead_mask_prob': None,
        'look_ahead_boundary': [],
        'only_use_look_ahead': False,
        'retrieval_trigers': [],
        #'retrieval_trigers': [('Follow up:', 'Intermediate answer:')],
        #'retrieval_trigers': [('\[Search\("', '")]')],
        #'retrieval_trigers': [(None, '. ')],
        'force_generate': None,
        'forbid_generate_step': None,
        'truncate_at_prob': 0.0,
        'truncate_at_boundary': None,
        'append_retrieval': False,
        'use_ctx_for_examplars': 'gold',
        'use_retrieval_instruction': False,
        'format_reference_method': 'default',
        'ctx_position': 'before_case',
        'prompt_type': 'none',
        'ctx_increase': 'replace',
        'add_ref_suffix': None,
        'add_ref_prefix': None,
        'debug': args.debug,
    }
    retrieval_kwargs['final_stop_sym'] = '!@#$%^&*()\n\n)(*&^%$#@!' if args.dataset == 'lmdata' else '\n\n'
    qagent = QueryAgent(
        model=args.model,
        tokenizer=prompt_tokenizer,
        max_generation_len=args.max_generation_len,
        retrieval_kwargs=retrieval_kwargs,
        temperature=args.temperature)
    if retrieval_kwargs['use_retrieval_instruction']:
        CtxPrompt.ret_instruction = RetrievalInstruction(method=retrieval_kwargs['use_retrieval_instruction'])
    CtxPrompt.retrieval_kwargs = retrieval_kwargs
    CtxPrompt.format_reference_method = retrieval_kwargs['format_reference_method']
    CtxPrompt.ctx_position = retrieval_kwargs['ctx_position']
    CtxPrompt.add_ref_suffix = retrieval_kwargs['add_ref_suffix']
    CtxPrompt.add_ref_prefix = retrieval_kwargs['add_ref_prefix']

    if args.multiprocess:  # start query processes
        lock = Lock()
        CustomManager.register('KeyManager', KeyManager)
        manager = CustomManager()
        manager.start()
        key_manager = manager.KeyManager(args.openai_keys)
        logging.info(f'#keys {len(key_manager._getvalue())}')
        input_queue = Queue()
        output_queue = Queue()
        processes = []
        for _ in range(len(key_manager._getvalue())):
            p = Process(target=query_agent_worker, args=(qagent, key_manager, lock, input_queue, output_queue))
            p.daemon = True
            p.start()
            processes.append(p)
    else:
        key_manager = KeyManager(args.openai_keys)

    # load data
    if args.dataset == 'strategyqa':
        data = StrategyQA(args.input, prompt_type=retrieval_kwargs['prompt_type'])
    elif args.dataset == 'hotpotqa':
        data = HotpotQA('validation', prompt_type=retrieval_kwargs['prompt_type'])
        use_gold_func = HotpotQA.get_gold_ctxs
    elif args.dataset == '2wikihop':
        data = WikiMultiHopQA(args.input, prompt_type=retrieval_kwargs['prompt_type'])
        use_gold_func = WikiMultiHopQA.get_gold_ctxs
    elif args.dataset == 'eli5':
        data = ELI5(prompt_type=retrieval_kwargs['prompt_type'])
        use_gold_func = ELI5.get_gold_ctxs
    elif args.dataset == 'asqa':
        data = ASQA(json_file=args.input, prompt_type=retrieval_kwargs['prompt_type'])
        use_gold_func = ASQA.get_gold_ctxs
    elif args.dataset == 'wow':
        data = WoW(prompt_type=retrieval_kwargs['prompt_type'])
        use_gold_func = WoW.get_gold_ctxs
    elif args.dataset == 'wow_train_1k':
        data = WoWLong(jsonl_file=args.input, prompt_type=retrieval_kwargs['prompt_type'])
        use_gold_func = WoWLong.get_gold_ctxs
    elif args.dataset == 'wikisum_all_beir':
        data = WikiSum(args.input, prompt_type=retrieval_kwargs['prompt_type'])
        use_gold_func = WikiSum.get_gold_ctxs
    elif args.dataset == 'lmdata':
        data = LMData(args.input, prompt_type=retrieval_kwargs['prompt_type'])
        use_gold_func = LMData.get_gold_ctxs
    else:
        raise NotImplementedError
    if qagent.use_ctx_for_examplars == 'gold':
        logging.info('gold ctx for examplars')
        data.retrieval_augment_examplars(qagent, use_gold=use_gold_func)
    elif qagent.use_ctx_for_examplars == 'ret':
        logging.info('retrieve ctx for examplars')
        data.retrieval_augment_examplars(qagent)
    elif qagent.use_ctx_for_examplars == False:
        pass
    else:
        raise NotImplementedError
    data.format(fewshot=args.fewshot)
    data = data.dataset

    # downsample
    if args.max_num_examples and args.max_num_examples < len(data):
        data = data.shuffle()
        data = data.select(range(args.max_num_examples))
    if args.num_shards > 1:
        shard_size = int(np.ceil(len(data) / args.num_shards))
        data_from = args.shard_id * shard_size
        data_to = min((args.shard_id + 1) * shard_size, len(data))
        data = data.select(range(data_from, data_to))
    logging.info(f'#examples {len(data)}, shard {args.shard_id} / {args.num_shards}')
    logging.info(f'first example: {data[0]}')

    # create dir
    if os.path.dirname(args.output):
        os.makedirs(os.path.dirname(args.output), exist_ok=True)

    if not args.multiprocess:  # query for one process
        key = key_manager.get_key()
        with tqdm(total=len(data)) as pbar, open(args.output, 'w') as fout:
            for b in range(0, len(data), args.batch_size):
                batch = data.select(range(b, min(b + args.batch_size, len(data))))
                prompts = [CtxPrompt.from_dict(example) for example in batch]
                generations, probs, retrievals, traces = qagent.prompt(prompts, api_key=key)
                retrievals = retrievals or [None] * len(generations)
                traces = traces or [None] * len(generations)
                for example, generation, prob, retrieval, trace in zip(batch, generations, probs, retrievals, traces):
                    example['output'] = generation
                    example['output_prob'] = prob
                    example['retrieval'] = retrieval
                    example['trace'] = trace
                    fout.write(json.dumps(example) + '\n')
                pbar.update(len(batch))
        key_manager.return_key(key)
    else:  # query for multi-process
        # start write process
        write_p = Process(target=write_worker, args=(args.output, output_queue, len(data)))
        write_p.daemon = True
        write_p.start()

        # feed data
        for b in range(0, len(data), args.batch_size):
            batch = data.select(range(b, min(b + args.batch_size, len(data))))
            input_queue.put(batch)

        # feed finish token
        for _ in processes:
            input_queue.put('DONE')
        for p in processes:
            p.join()
        output_queue.put('DONE')
        write_p.join()

        # report key performance
        logging.info('keys performance')
        logging.info(key_manager._getvalue().get_report())
        manager.shutdown()<|MERGE_RESOLUTION|>--- conflicted
+++ resolved
@@ -20,13 +20,9 @@
 import openai
 from .retriever import BM25
 from .templates import CtxPrompt, ApiReturn, RetrievalInstruction
-<<<<<<< HEAD
-from .datasets import StrategyQA, HotpotQA, WikiMultiHopQA, WikiSum, ELI5, WoW, WoWLong
+from .datasets import StrategyQA, HotpotQA, WikiMultiHopQA, WikiSum, ELI5, WoW, WoWLong, ASQA, LMData
 from .cohere_api import cohere_generate
 from .ai21_api import ai21_generate
-=======
-from .datasets import StrategyQA, HotpotQA, WikiMultiHopQA, WikiSum, ELI5, WoW, WoWLong, ASQA, LMData
->>>>>>> 1949aadf
 
 logging.basicConfig(level=logging.INFO)
 
@@ -101,11 +97,7 @@
         self.tokenizer = tokenizer
 
         # generation args
-<<<<<<< HEAD
-        self.final_stop_sym = 'Question:'
-=======
         self.final_stop_sym = retrieval_kwargs.get('final_stop_sym', '\n\n')
->>>>>>> 1949aadf
         self.max_generation_len = max_generation_len
         self.temperature = temperature
         self.top_p = 1.0
